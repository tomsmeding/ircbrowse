{-# LANGUAGE LambdaCase #-}

module Ircbrowse.Types.Import where

-- | Possible supported channels.
data Channel
  = Haskell
  | Lisp
  | HaskellGame
  | Diagrams
  | Tasty
  | HaskellDistributed
  | FSharp
  | Ghcjs
  | HaskellBeginners
  | HLedger
  | Typelevel
  | Scalaz
  | Shapeless
  | Purescript
  | HaskellCN
  | ReflexFrp
  | HaskellIdeEngine
  | HaskellStack
  | Snowdrift
<<<<<<< HEAD
  | Servant
=======
  | Ghc
  | Hackage
>>>>>>> b2fdd5a2
  deriving (Enum)

-- | Pretty print a channel in a human-representation.
prettyChan :: Channel -> String
prettyChan = \case
  Haskell -> "#haskell"
  Lisp -> "#lisp"
  HaskellGame -> "#haskell-game"
  Diagrams -> "#diagrams"
  Tasty -> "#tasty"
  HaskellDistributed -> "#haskell-distributed"
  FSharp -> "##fsharp"
  Ghcjs -> "#ghcjs"
  HaskellBeginners -> "#haskell-beginners"
  HLedger -> "#hledger"
  Typelevel -> "#typelevel"
  Scalaz -> "#scalaz"
  Shapeless -> "#shapeless"
  Purescript -> "#purescript"
  HaskellCN -> "#haskell-cn"
  ReflexFrp -> "#reflex-frp"
  HaskellIdeEngine -> "#haskell-ide-engine"
  HaskellStack -> "#haskell-stack"
  Snowdrift -> "#snowdrift"
<<<<<<< HEAD
  Servant -> "#servant"
=======
  Ghc -> "#ghc"
  Hackage -> "#hackage"
>>>>>>> b2fdd5a2

-- | Show a channel.
showChan :: Channel -> String
showChan = \case
  Haskell -> "haskell"
  Lisp -> "lisp"
  HaskellGame -> "haskell-game"
  Diagrams -> "diagrams"
  Tasty -> "tasty"
  HaskellDistributed -> "haskell-distributed"
  HaskellBeginners -> "haskell-beginners"
  FSharp -> "fsharp"
  Ghcjs -> "ghcjs"
  HLedger -> "hledger"
  Typelevel -> "typelevel"
  Scalaz -> "scalaz"
  Shapeless -> "shapeless"
  Purescript -> "purescript"
  HaskellCN -> "haskell-cn"
  ReflexFrp -> "reflex-frp"
  HaskellIdeEngine -> "haskell-ide-engine"
  HaskellStack -> "haskell-stack"
  Snowdrift -> "snowdrift"
<<<<<<< HEAD
  Servant -> "servant"
=======
  Ghc -> "ghc"
  Hackage -> "hackage"
>>>>>>> b2fdd5a2

-- | Show a channel.
showChanInt :: Channel -> Int
showChanInt = \case
  Haskell -> 1
  Lisp -> 2
  HaskellGame -> 3
  Diagrams -> 4
  Tasty -> 5
  HaskellDistributed -> 6
  FSharp -> 8
  Ghcjs -> 9
  HaskellBeginners -> 10
  HLedger -> 11
  Typelevel -> 12
  Scalaz -> 13
  Shapeless -> 14
  Purescript -> 15
  HaskellCN -> 16
  ReflexFrp -> 17
  HaskellIdeEngine -> 18
  HaskellStack -> 19
  Snowdrift -> 20
<<<<<<< HEAD
  Servant -> 21
=======
  Ghc -> 21
  Hackage -> 22
>>>>>>> b2fdd5a2

-- | Read a channel.
parseChan :: String -> Maybe Channel
parseChan = \case
  "haskell" ->  Just Haskell
  "lisp" ->  Just Lisp
  "diagrams" ->  Just Diagrams
  "haskell-game" -> Just HaskellGame
  "tasty" -> Just Tasty
  "haskell-beginners" -> Just HaskellBeginners
  "haskell-distributed" -> Just HaskellDistributed
  "fsharp" -> Just FSharp
  "ghcjs" -> Just Ghcjs
  "hledger" -> Just HLedger
  "typelevel" -> Just Typelevel
  "scalaz" -> Just Scalaz
  "shapeless" -> Just Shapeless
  "purescript" -> Just Purescript
  "haskell-cn" -> Just HaskellCN
  "reflex-frp" -> Just ReflexFrp
  "haskell-ide-engine" -> Just HaskellIdeEngine
  "haskell-stack" -> Just HaskellStack
  "snowdrift" -> Just Snowdrift
<<<<<<< HEAD
  "servant" -> Just Servant
=======
  "ghc" -> Just Ghc
  "hackage" -> Just Hackage
>>>>>>> b2fdd5a2
  _ -> Nothing

idxNum :: Channel -> Int
idxNum = \case
  Haskell -> 1000
  Lisp -> 2000
  HaskellGame -> 3000
  Diagrams -> 4000
  Tasty -> 5000
  HaskellDistributed -> 6000
  FSharp -> 8000
  Ghcjs -> 9000
  HaskellBeginners -> 10000
  HLedger -> 11000
  Typelevel -> 12000
  Scalaz -> 13000
  Shapeless -> 14000
  Purescript -> 15000
  HaskellCN -> 16000
  ReflexFrp -> 17000
  HaskellIdeEngine -> 18000
  HaskellStack -> 19000
  Snowdrift -> 20000
<<<<<<< HEAD
  Servant -> 21000
=======
  Ghc -> 21000
  Hackage -> 22000
>>>>>>> b2fdd5a2
<|MERGE_RESOLUTION|>--- conflicted
+++ resolved
@@ -23,12 +23,9 @@
   | HaskellIdeEngine
   | HaskellStack
   | Snowdrift
-<<<<<<< HEAD
   | Servant
-=======
   | Ghc
   | Hackage
->>>>>>> b2fdd5a2
   deriving (Enum)
 
 -- | Pretty print a channel in a human-representation.
@@ -53,12 +50,9 @@
   HaskellIdeEngine -> "#haskell-ide-engine"
   HaskellStack -> "#haskell-stack"
   Snowdrift -> "#snowdrift"
-<<<<<<< HEAD
   Servant -> "#servant"
-=======
   Ghc -> "#ghc"
   Hackage -> "#hackage"
->>>>>>> b2fdd5a2
 
 -- | Show a channel.
 showChan :: Channel -> String
@@ -82,12 +76,9 @@
   HaskellIdeEngine -> "haskell-ide-engine"
   HaskellStack -> "haskell-stack"
   Snowdrift -> "snowdrift"
-<<<<<<< HEAD
   Servant -> "servant"
-=======
   Ghc -> "ghc"
   Hackage -> "hackage"
->>>>>>> b2fdd5a2
 
 -- | Show a channel.
 showChanInt :: Channel -> Int
@@ -111,12 +102,9 @@
   HaskellIdeEngine -> 18
   HaskellStack -> 19
   Snowdrift -> 20
-<<<<<<< HEAD
-  Servant -> 21
-=======
   Ghc -> 21
   Hackage -> 22
->>>>>>> b2fdd5a2
+  Servant -> 23
 
 -- | Read a channel.
 parseChan :: String -> Maybe Channel
@@ -140,12 +128,9 @@
   "haskell-ide-engine" -> Just HaskellIdeEngine
   "haskell-stack" -> Just HaskellStack
   "snowdrift" -> Just Snowdrift
-<<<<<<< HEAD
   "servant" -> Just Servant
-=======
   "ghc" -> Just Ghc
   "hackage" -> Just Hackage
->>>>>>> b2fdd5a2
   _ -> Nothing
 
 idxNum :: Channel -> Int
@@ -169,9 +154,6 @@
   HaskellIdeEngine -> 18000
   HaskellStack -> 19000
   Snowdrift -> 20000
-<<<<<<< HEAD
-  Servant -> 21000
-=======
   Ghc -> 21000
   Hackage -> 22000
->>>>>>> b2fdd5a2
+  Servant -> 23000
